--- conflicted
+++ resolved
@@ -16,47 +16,43 @@
     df = trans.fillna_frac_min(df, fraction=0.5)
     return df
 
-def remove_feat(df, minsample = 0):
-    return trans.keep_atleast(df, min_samples=minsample)
-
-### Normalizations
+# ---------- Normalizations --------------
 def Norm_Feat(df, Feat_mass, remove=True):
     return trans.normalize_ref_feature(df, Feat_mass, remove=remove)
 
 def Norm_TotalInt (df):
     """Normalization of a dataset by the total value per columns."""
-    
-    return df/df.sum()
-
-
-#Needs double-checking
-def Norm_PQN(Spectra, ref_sample = 'mean'):
+
+    return df/df.sum(axis=0)
+
+# Needs double-checking
+def Norm_PQN(df, ref_sample='mean'):
     """Normalization of a dataset by the Probabilistic Quotient Normalization method.
 
-       Spectra: AlignedSpectra object (from metabolinks).
+       df: Pandas DataFrame.
        ref_sample: reference sample to use in PQ Normalization, types accepted: "mean" (default, reference sample will be the intensity
     mean of all samples for each feature - useful for when there are a lot of imputed missing values), "median" (reference sample will
     be the intensity median of all samples for each feature - useful for when there aren't a lot of imputed missing values), sample name
     (reference sample will be the sample with the given name in the dataset) or list with the intensities of all peaks that will
     directly be the reference sample (pandas Series format not accepted - list(Series) is accepted).
 
-       Returns: AlignedSpectra object (from metabolinks); normalized spectra.
+       Returns: Pandas DataFrame; normalized spectra.
     """
     #"Building" the reference sample based on the input given
     if ref_sample == 'mean': #Mean spectre of all samples
-        ref_sample2 = Spectra.data.T/Spectra.data.mean(axis = 1)
+        ref_sample2 = df.T / df.mean(axis = 1)
     elif ref_sample == 'median': #Median spectre of all samples
-        ref_sample2 = Spectra.data.T/Spectra.data.median(axis = 1)
-    elif ref_sample in Spectra.sample_names: #Specified sample of the spectra
-        ref_sample2 = Spectra.data.T/Spectra.data.loc[:,ref_sample]
+        ref_sample2 = df.T/df.median(axis = 1)
+    elif ref_sample in df.cdl.samples: #Specified sample of the spectra
+        ref_sample2 = df.T/df.loc[:,ref_sample]
     else: #Actual sample given
-        ref_sample2 = Spectra.data.T/ref_sample
+        ref_sample2 = df.T/ref_sample
     #Normalization Factor and Normalization
-    Norm_fact = ref_sample2.median(axis = 1)
-    return AlignedSpectra(Spectra.data/Norm_fact, sample_names = Spectra.sample_names, labels = Spectra.labels)
-
-
-def Norm_Quantile(Spectra, ref_type = 'mean'):
+    Norm_fact = ref_sample2.median(axis=1)
+    return df / Norm_fact
+
+
+def Norm_Quantile(df, ref_type='mean'):
     """Normalization of a dataset by the Quantile Normalization method.
 
        Missing Values are temporarily replaced with 0 (and count as 0) until normalization is done. Quantile Normalization is more
@@ -70,20 +66,20 @@
        Returns: AlignedSpectra object (from metabolinks); normalized spectra.
     """
     #Setting up the temporary dataset with missing values replaced by zero and dataframes for the results
-    norm = Spectra.data.copy().replace({np.nan:0})
-    ref_spectra = Spectra.data.copy()
-    ranks = Spectra.data.copy()
+    norm = df.copy().replace({np.nan:0})
+    ref_spectra = df.copy()
+    ranks = df.copy()
 
     for i in range(len(norm)):
         #Determining the ranks of each entry in the same row (same variable) in the dataset
         ref_spectra.iloc[i] = norm.iloc[i].sort_values().values
-        ranks.iloc[i] = norm.iloc[i].rank(na_option = 'top')
+        ranks.iloc[i] = norm.iloc[i].rank(na_option='top')
 
     #Determining the reference sample for normalization based on the ref_type chosen (applied on the columns).
     if ref_type == 'mean':
-        ref_sample = ref_spectra.mean(axis = 0).values
+        ref_sample = ref_spectra.mean(axis=0).values
     elif ref_type == 'median':
-        ref_sample = ref_spectra.median(axis = 0).values
+        ref_sample = ref_spectra.median(axis=0).values
     else:
         raise ValueError('Type not recognized. Available ref_type: "mean", "median".')
 
@@ -97,7 +93,7 @@
                 norm.iloc[i,j] = np.mean((ref_sample[int(ranks.iloc[i,j]-1.5)], ref_sample[int(ranks.iloc[i,j]-0.5)]))
 
     #Replacing 0's by missing values and creating the AlignedSpectra object for the output
-    return AlignedSpectra(norm.replace({0:np.nan}), sample_names = Spectra.sample_names, labels = Spectra.labels)
+    return norm.replace({0:np.nan})
 
 
 ### Transformations
@@ -105,119 +101,98 @@
     """Performs Generalized Logarithmic Transformation on a Spectra (same as MetaboAnalyst's transformation).
 
     df: Pandas DataFrame.
-    lamb: scalar, optional (default: minimum value in the data divided by 10); transformation parameter lambda.
+    lamb: scalar, optional (default: global minimum divided by 10); transformation parameter lambda.
 
     Returns: DataFrame transformed as log2(y + (y**2 + lamb**2)**0.5)."""
 
     return trans.glog(df, lamb=lamb)
 
-<<<<<<< HEAD
-### Centering and Scalings (accommodates Missing Values)
-def ParetoScal(Spectra):
-    """Performs Pareto Scaling on an AlignedSpectra object.
-
-       Spectra: Aligned Spectra object (from metabolinks). It can include missing values.
-
-       Returns: Aligned Spectra object (from metabolinks); Pareto Scaled Spectra."""
-
-    scaled_aligned = Spectra.data.copy()
-    std = Spectra.data.std(axis = 1)
-    sqstd = std**(0.5)
-    # Applying Pareto Scaling to each feature
-    scaled_aligned = ((Spectra.data.T - Spectra.data.mean(axis = 1))/sqstd).T
-
-    # Return scaled spectra
-    return AlignedSpectra(scaled_aligned, sample_names = Spectra.sample_names, labels = Spectra.labels)
-=======
-### Centering and Scalings (acomodates Missing Values)
->>>>>>> 98cccf73
+# Centering and Scalings (acomodates Missing Values)
 
 def ParetoScal(df):
     return trans.pareto_scale(df)
 
-def MeanCentering(Spectra):
-    """Performs Mean Centering on an AlignedSpectra object.
-
-       Spectra: Aligned Spectra object (from metabolinks). It can include missing values.
-
-       Returns: Aligned Spectra object (from metabolinks); Mean Centered Spectra."""
-
-    return AlignedSpectra((Spectra.data.T - Spectra.data.mean(axis = 1)).T, sample_names = Spectra.sample_names, labels = Spectra.labels)
-
-
-def AutoScal(Spectra):
+def MeanCentering(df):
+    """Performs Mean Centering.
+
+       df: Pandas DataFrame. It can include missing values.
+
+       Returns: DataFrame; Mean Centered Spectra."""
+    return df.sub(df.mean(axis=1), axis=0)
+
+
+def AutoScal(df):
     """Performs Autoscaling on an AlignedSpectra object.
 
-       Spectra: Aligned Spectra object (from metabolinks). It can include missing values.
-
-       Returns: Aligned Spectra object (from metabolinks); Auto Scaled Spectra."""
-
-    scaled_aligned = Spectra.data.copy()
-    std = Spectra.data.std(axis = 1)
-    # Applying Autoscaling
-    scaled_aligned = ((Spectra.data.T - Spectra.data.mean(axis = 1))/std).T
-
-    # Return scaled spectra
-    return AlignedSpectra(scaled_aligned, sample_names = Spectra.sample_names, labels = Spectra.labels)
-
-
-def RangeScal(Spectra):
+       df: Pandas DataFrame. Can include missing values.
+
+       Returns: Pandas DataFrame; Auto Scaled Spectra.
+
+       This is x -> (x - mean(x)) / std(x) per feature"""
+
+    # TODO: verify if the name of this transformation is "Standard scaling"
+    # TODO: most likely it is known by many names (scikit-learn has a SatndardScaler transformer)
+    means = df.mean(axis=1)
+    stds = df.std(axis=1)
+    df2 = df.sub(means, axis=0).div(stds, axis=0)
+    return df2
+
+def RangeScal(df):
     """Performs Range Scaling on an AlignedSpectra object.
 
-       Spectra: Aligned Spectra object (from metabolinks). It can include missing values.
-
-       Returns: Aligned Spectra object (from metabolinks); Ranged Scaled Spectra."""
-
-    scaled_aligned = Spectra.data.copy()
-    ranges = Spectra.data.max(axis = 1) - Spectra.data.min(axis = 1) # Defining range for every feature
+       df: PAndas DataFrame. It can include missing values.
+
+       Returns: Pandas DataFrame; Ranged Scaled Spectra."""
+
+    scaled_aligned = df.copy()
+    ranges = df.max(axis=1) - df.min(axis=1) # Defining range for every feature
     # Applying Range scaling to each feature
     for j in range(0, len(scaled_aligned)):
         if ranges.iloc[j] == 0: # No difference between max and min values
-            scaled_aligned.iloc[j, :] = Spectra.data.iloc[j, ]
+            scaled_aligned.iloc[j, :] = df.iloc[j, ]
         else:
-            scaled_aligned.iloc[j, :] = (Spectra.data.iloc[j, ] - Spectra.data.iloc[j, ].mean())/ranges.iloc[j]
+            scaled_aligned.iloc[j, :] = (df.iloc[j, ] - df.iloc[j, ].mean()) / ranges.iloc[j]
+
+    return scaled_aligned
+
+
+def VastScal(df):
+    """Performs Vast Scaling on an AlignedSpectra object.
+
+       df: PAndas DataFrame. It can include missing values.
+
+       Returns: Pandas DataFrame; Vast Scaled Spectra."""
+
+    # scaled_aligned = df.copy()
+    std = df.std(axis=1)
+    mean = df.mean(axis=1)
+    # Applying Vast Scaling to each feature
+    scaled_aligned = (((df.T - mean)/std)/(mean/std)).T
 
     # Return scaled spectra
-    return AlignedSpectra(scaled_aligned, sample_names = Spectra.sample_names, labels = Spectra.labels)
-
-
-def VastScal(Spectra):
-    """Performs Vast Scaling on an AlignedSpectra object.
-
-       Spectra: Aligned Spectra object (from metabolinks). It can include missing values.
-
-       Returns: Aligned Spectra object (from metabolinks); Vast Scaled Spectra."""
-
-    scaled_aligned = Spectra.data.copy()
-    std = Spectra.data.std(axis = 1)
-    mean = Spectra.data.mean(axis = 1)
-    # Applying Vast Scaling to each feature
-    scaled_aligned = (((Spectra.data.T - mean)/std)/(mean/std)).T
-
-    # Return scaled spectra
-    return AlignedSpectra(scaled_aligned, sample_names = Spectra.sample_names, labels = Spectra.labels)
-
-
-def LevelScal(Spectra, average = True):
-    """Performs Level Scaling on an AlignedSpectra object. (See van den Berg et al., 2006).
-
-       Spectra: Aligned Spectra object (from metabolinks). It can include missing values.
-       average: bool (Default - True); if True mean-centered data is divided by the mean spectra, if False it is divided by the median
+    return scaled_aligned
+
+
+def LevelScal(df, average=True):
+    """Performs Level Scaling on a DataFrame. (See van den Berg et al., 2006).
+
+    df: Pandas dataFrame. It can include missing values.
+    average: bool (Default - True); if True mean-centered data is divided by the mean spectra, if False it is divided by the median
     spectra.
 
-       Returns: Aligned Spectra object (from metabolinks); Level Scaled Spectra."""
-
-    mean = Spectra.data.mean(axis = 1)
+    Returns: Pandas DataFrame; Level Scaled Spectra."""
+
+    mean = df.mean(axis=1)
     # Applying Level Scaling to each feature
     if average == True:
-        scaled_aligned = ((Spectra.data.T - mean)/mean).T
+        scaled_aligned = ((df.T - mean)/mean).T
     elif average == False:
-        scaled_aligned = ((Spectra.data.T - mean)/Spectra.data.median(axis = 1)).T
+        scaled_aligned = ((df.T - mean)/df.median(axis=1)).T
     else:
         raise ValueError ('Average is a boolean argument. Only True or False accepted.')
 
     # Return scaled spectra
-    return AlignedSpectra(scaled_aligned, sample_names = Spectra.sample_names, labels = Spectra.labels)
+    return scaled_aligned
 
 
 ### Miscellaneous
